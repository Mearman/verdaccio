/**
 * @prettier
 * @flow
 */

/* eslint react/jsx-max-depth: 0 */

import React, { Component, Fragment } from 'react';
import { withRouter } from 'react-router-dom';
import CardContent from '@material-ui/core/CardContent/index';

import { DetailContextConsumer } from '../../pages/version';
import { Content, CardWrap, Heading, Tags, Tag } from './styles';

class DepDetail extends Component<any, any> {
  constructor(props: any) {
    super(props);
    const { name, version } = this.props;

    this.state = {
      name,
      version,
    };
  }

  render() {
    const { name, version } = this.state;
    const tagText = `${name}@${version}`;
    return <Tag clickable={true} component={'div'} label={tagText} onClick={this.handleOnClick} />;
  }

  handleOnClick = () => {
    const { name } = this.state;
    const { onLoading, history } = this.props;

    onLoading();
    history.push(`/-/web/version/${name}`);
  };
}

const WrappDepDetail = withRouter(DepDetail);

class DependencyBlock extends Component<any, any> {
<<<<<<< HEAD
  renderTags = (deps: any, enableLoading: boolean) =>
=======
  renderTags = (deps: any, enableLoading: any) =>
>>>>>>> f7713180
    deps.map(dep => {
      const [name, version] = dep;

      return <WrappDepDetail key={name} name={name} onLoading={enableLoading} version={version} />;
    });

  render() {
    const { dependencies, title } = this.props;
    const deps = Object.entries(dependencies);

    return (
      // $FlowFixMe
      <DetailContextConsumer>
        {({ enableLoading }) => {
          return (
            <CardWrap>
              <CardContent>
                <Heading variant={'subheading'}>{title}</Heading>
                <Tags>{this.renderTags(deps, enableLoading)}</Tags>
              </CardContent>
            </CardWrap>
          );
        }}
      </DetailContextConsumer>
    );
  }
}

class Dependencies extends Component<any, any> {
  state = {
    tabPosition: 0,
  };

  render() {
    return (
      <DetailContextConsumer>
        {packageMeta => {
          return this.renderDependencies(packageMeta);
        }}
      </DetailContextConsumer>
    );
  }

  // $FlowFixMe
  renderDependencies({ packageMeta }) {
    const { latest } = packageMeta;
    // console.log('renderDependencies', latest);
    const { dependencies, devDependencies, peerDependencies } = latest;
    // console.log('dependencies', dependencies);
    // console.log('devDependencies', devDependencies);

    return (
      <Content>
        <Fragment>
          {dependencies && <DependencyBlock dependencies={dependencies} title={'Dependencies'} />}
          {devDependencies && <DependencyBlock dependencies={devDependencies} title={'DevDependencies'} />}
          {peerDependencies && <DependencyBlock dependencies={peerDependencies} title={'PeerDependencies'} />}
        </Fragment>
      </Content>
    );
  }
}

export default Dependencies;<|MERGE_RESOLUTION|>--- conflicted
+++ resolved
@@ -41,11 +41,7 @@
 const WrappDepDetail = withRouter(DepDetail);
 
 class DependencyBlock extends Component<any, any> {
-<<<<<<< HEAD
-  renderTags = (deps: any, enableLoading: boolean) =>
-=======
   renderTags = (deps: any, enableLoading: any) =>
->>>>>>> f7713180
     deps.map(dep => {
       const [name, version] = dep;
 
