--- conflicted
+++ resolved
@@ -162,7 +162,6 @@
       })
     });
 
-<<<<<<< HEAD
     describe('combineBaseUrl', () => {
       test('should create a URI', () => {
         expect(combineBaseUrl("http", 'domain')).toEqual('http://domain');
@@ -211,10 +210,6 @@
           expect(validateName('JSONStream')).toBeTruthy();
         });
 
-        test('should fails using package.json', () => {
-          expect(validateName('package.json')).toBeFalsy();
-        });
-
         test('should fails with path seps', () => {
           expect(validateName('some/thing')).toBeFalsy();
           expect(validateName('some\\thing')).toBeFalsy();
@@ -238,11 +233,6 @@
           expect(validateName('pk:g')).toBeFalsy();
         });
       });
-=======
-    test('no path seps', () => {
-      assert(!validate('some/thing'));
-      assert(!validate('some\\thing'));
->>>>>>> 0e252fc4
     });
 
     describe('validateMetadata', () => {
