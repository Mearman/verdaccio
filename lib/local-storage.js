--- conflicted
+++ resolved
@@ -48,18 +48,13 @@
 	})
 }
 
-<<<<<<< HEAD
 Storage.prototype.add_package = function(name, info, callback) {
-	this.storage(name).create_json(info_file, get_boilerplate(name), function(err) {
-=======
-Storage.prototype.add_package = function(name, metadata, callback) {
 	var storage = this.storage(name)
 	if (!storage) return callback(new UError({
 		status: 404,
 		message: 'this package cannot be added'
 	}))
 	storage.create_json(info_file, get_boilerplate(name), function(err) {
->>>>>>> a8dc1b2f
 		if (err && err.code === 'EEXISTS') {
 			return callback(new UError({
 				status: 409,
